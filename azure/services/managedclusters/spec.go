--- conflicted
+++ resolved
@@ -127,6 +127,7 @@
 
 	// DNSPrefix allows the user to customize dns prefix.
 	DNSPrefix *string
+
 	// DisableLocalAccounts disables getting static credentials for this cluster when set. Expected to only be used for AAD clusters.
 	DisableLocalAccounts *bool
 }
@@ -336,7 +337,11 @@
 	spec.OperatorSpec = &asocontainerservicev1.ManagedClusterOperatorSpec{
 		Secrets: &asocontainerservicev1.ManagedClusterOperatorSecrets{
 			AdminCredentials: &genruntime.SecretDestination{
-				Name: kubeconfigSecretName(s.ClusterName),
+				Name: adminKubeconfigSecretName(s.ClusterName),
+				Key:  secret.KubeconfigDataName,
+			},
+			UserCredentials: &genruntime.SecretDestination{
+				Name: userKubeconfigSecretName(s.ClusterName),
 				Key:  secret.KubeconfigDataName,
 			},
 		},
@@ -396,7 +401,7 @@
 			AdminGroupObjectIDs: s.AADProfile.AdminGroupObjectIDs,
 		}
 		if s.DisableLocalAccounts != nil {
-			managedCluster.Properties.DisableLocalAccounts = s.DisableLocalAccounts
+			spec.DisableLocalAccounts = s.DisableLocalAccounts
 		}
 	}
 
@@ -561,8 +566,12 @@
 	return
 }
 
-func kubeconfigSecretName(clusterName string) string {
+func adminKubeconfigSecretName(clusterName string) string {
 	return secret.Name(clusterName+"-aso", secret.Kubeconfig)
+}
+
+func userKubeconfigSecretName(clusterName string) string {
+	return secret.Name(clusterName+"-user-aso", secret.Kubeconfig)
 }
 
 // WasManaged implements azure.ASOResourceSpecGetter.
@@ -572,22 +581,9 @@
 
 var _ aso.TagsGetterSetter[*asocontainerservicev1.ManagedCluster] = (*ManagedClusterSpec)(nil)
 
-<<<<<<< HEAD
 // GetAdditionalTags implements aso.TagsGetterSetter.
 func (s *ManagedClusterSpec) GetAdditionalTags() infrav1.Tags {
 	return s.Tags
-=======
-	if managedCluster.Properties.DisableLocalAccounts != nil {
-		clusterNormalized.Properties.DisableLocalAccounts = managedCluster.Properties.DisableLocalAccounts
-	}
-
-	if existingMC.Properties.DisableLocalAccounts != nil {
-		existingMCClusterNormalized.Properties.DisableLocalAccounts = existingMC.Properties.DisableLocalAccounts
-	}
-
-	diff := cmp.Diff(clusterNormalized, existingMCClusterNormalized)
-	return diff
->>>>>>> 7fc4734f
 }
 
 // GetDesiredTags implements aso.TagsGetterSetter.
