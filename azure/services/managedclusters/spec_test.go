--- conflicted
+++ resolved
@@ -569,12 +569,7 @@
 			AzureName:         "test-managedcluster",
 			Owner:             &genruntime.KnownResourceReference{Name: "test-rg"},
 			KubernetesVersion: ptr.To("v1.22.0"),
-<<<<<<< HEAD
-			DnsPrefix:         ptr.To("test-managedcluster"),
 			AgentPoolProfiles: []asocontainerservicev1.ManagedClusterAgentPoolProfile{
-=======
-			AgentPoolProfiles: []*armcontainerservice.ManagedClusterAgentPoolProfile{
->>>>>>> 44cb72a7
 				{
 					Name:         ptr.To("test-agentpool-0"),
 					Mode:         ptr.To(asocontainerservicev1.AgentPoolMode(infrav1.NodePoolModeSystem)),
