--- conflicted
+++ resolved
@@ -28,11 +28,7 @@
 	"k8s.io/apimachinery/pkg/api/resource"
 	"k8s.io/utils/ptr"
 	infrav1 "sigs.k8s.io/cluster-api-provider-azure/api/v1beta1"
-<<<<<<< HEAD
-=======
-	"sigs.k8s.io/cluster-api-provider-azure/azure"
 	azureutil "sigs.k8s.io/cluster-api-provider-azure/util/azure"
->>>>>>> 00fbb957
 )
 
 func fakeAgentPool(changes ...func(*AgentPoolSpec)) AgentPoolSpec {
@@ -150,9 +146,9 @@
 	}
 }
 
-func sdkWithNodeTaints(nodeTaints []*string) func(*armcontainerservice.AgentPool) {
-	return func(pool *armcontainerservice.AgentPool) {
-		pool.Properties.NodeTaints = nodeTaints
+func sdkWithNodeTaints(nodeTaints []string) func(*asocontainerservicev1.ManagedClustersAgentPool) {
+	return func(pool *asocontainerservicev1.ManagedClustersAgentPool) {
+		pool.Spec.NodeTaints = nodeTaints
 	}
 }
 
@@ -322,10 +318,7 @@
 				},
 			),
 			existing: sdkFakeAgentPool(
-				func(pool *armcontainerservice.AgentPool) {
-					pool.Properties.NodeTaints = []*string{ptr.To("fake-taint")}
-				},
-				sdkWithProvisioningState("Succeeded"),
+				sdkWithNodeTaints([]string{"fake-taint"}),
 			),
 			expected:      sdkFakeAgentPool(sdkWithNodeTaints(nil)),
 			expectedError: nil,
@@ -338,13 +331,10 @@
 				},
 			),
 			existing: sdkFakeAgentPool(
-				func(pool *armcontainerservice.AgentPool) {
-					pool.Properties.NodeTaints = []*string{ptr.To(azureutil.AzureSystemNodeLabelPrefix + "-fake-taint")}
-				},
-				sdkWithProvisioningState("Succeeded"),
-			),
-			expected:      nil,
-			expectedError: nil,
+				sdkWithNodeTaints([]string{azureutil.AzureSystemNodeLabelPrefix + "-fake-taint"}),
+			),
+			expectNoChange: true,
+			expectedError:  nil,
 		},
 		{
 			name: "parameters with an existing agent pool and update needed on node taints",
