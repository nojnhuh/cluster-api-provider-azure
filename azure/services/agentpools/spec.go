--- conflicted
+++ resolved
@@ -172,7 +172,7 @@
 	agentPool := &asocontainerservicev1.ManagedClustersAgentPool{}
 
 	nodeLabels := s.NodeLabels
-	nodeTaints := azure.PtrSlice(&s.NodeTaints)
+	nodeTaints := s.NodeTaints
 	if existing != nil {
 		// agent pool already exists
 		agentPool = existing
@@ -243,8 +243,8 @@
 		nodeLabels = mergeSystemNodeLabels(normalizedProfile.NodeLabels, existingPool.NodeLabels)
 		normalizedProfile.NodeLabels = nodeLabels
 
-		nodeTaints = mergeSystemNodeTaints(normalizedProfile.Properties.NodeTaints, existingPool.Properties.NodeTaints)
-		normalizedProfile.Properties.NodeTaints = nodeTaints
+		nodeTaints = mergeSystemNodeTaints(normalizedProfile.NodeTaints, existingPool.NodeTaints)
+		normalizedProfile.NodeTaints = nodeTaints
 
 		// Compute a diff to check if we require an update
 		diff := cmp.Diff(normalizedProfile, existingProfile)
@@ -256,12 +256,7 @@
 		log.V(4).Info("found a diff between the desired spec and the existing agentpool", "difference", diff)
 	}
 
-<<<<<<< HEAD
 	availabilityZones := s.AvailabilityZones
-	nodeTaints := s.NodeTaints
-=======
-	availabilityZones := azure.PtrSlice(&s.AvailabilityZones)
->>>>>>> 00fbb957
 	var sku *string
 	if s.SKU != "" {
 		sku = &s.SKU
@@ -398,28 +393,27 @@
 	return ret
 }
 
-<<<<<<< HEAD
+// mergeSystemNodeTaints appends any kubernetes.azure.com-prefixed taints from the AKS taint set
+// into the local capz taint set.
+func mergeSystemNodeTaints(capz, aks []string) []string {
+	ret := capz
+	if ret == nil {
+		ret = make([]string, 0)
+	}
+	// Look for taints returned from the AKS node pool API that begin with kubernetes.azure.com
+	for _, aksNodeTaint := range aks {
+		if azureutil.IsAzureSystemNodeLabelKey(aksNodeTaint) {
+			ret = append(ret, aksNodeTaint)
+		}
+	}
+	// Preserve nil-ness of capz
+	if capz == nil && len(ret) == 0 {
+		ret = nil
+	}
+	return ret
+}
+
 // WasManaged implements azure.ASOResourceSpecGetter.
 func (s *AgentPoolSpec) WasManaged(resource *asocontainerservicev1.ManagedClustersAgentPool) bool {
 	return true
-=======
-// mergeSystemNodeTaints appends any kubernetes.azure.com-prefixed taints from the AKS taint set
-// into the local capz taint set.
-func mergeSystemNodeTaints(capz, aks []*string) []*string {
-	ret := capz
-	if ret == nil {
-		ret = make([]*string, 0)
-	}
-	// Look for taints returned from the AKS node pool API that begin with kubernetes.azure.com
-	for _, aksNodeTaint := range aks {
-		if azureutil.IsAzureSystemNodeLabelKey(*aksNodeTaint) {
-			ret = append(ret, aksNodeTaint)
-		}
-	}
-	// Preserve nil-ness of capz
-	if capz == nil && len(ret) == 0 {
-		ret = nil
-	}
-	return ret
->>>>>>> 00fbb957
 }