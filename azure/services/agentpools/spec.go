/*
Copyright 2022 The Kubernetes Authors.

Licensed under the Apache License, Version 2.0 (the "License");
you may not use this file except in compliance with the License.
You may obtain a copy of the License at

    http://www.apache.org/licenses/LICENSE-2.0

Unless required by applicable law or agreed to in writing, software
distributed under the License is distributed on an "AS IS" BASIS,
WITHOUT WARRANTIES OR CONDITIONS OF ANY KIND, either express or implied.
See the License for the specific language governing permissions and
limitations under the License.
*/

package agentpools

import (
	"context"

	asocontainerservicev1 "github.com/Azure/azure-service-operator/v2/api/containerservice/v1api20230201"
	"github.com/Azure/azure-service-operator/v2/pkg/genruntime"
	"k8s.io/apimachinery/pkg/api/resource"
	metav1 "k8s.io/apimachinery/pkg/apis/meta/v1"
	"k8s.io/utils/ptr"
	infrav1 "sigs.k8s.io/cluster-api-provider-azure/api/v1beta1"
	"sigs.k8s.io/cluster-api-provider-azure/azure"
	"sigs.k8s.io/cluster-api-provider-azure/util/tele"
)

// KubeletConfig defines the set of kubelet configurations for nodes in pools.
type KubeletConfig struct {
	// CPUManagerPolicy - CPU Manager policy to use.
	CPUManagerPolicy *string
	// CPUCfsQuota - Enable CPU CFS quota enforcement for containers that specify CPU limits.
	CPUCfsQuota *bool
	// CPUCfsQuotaPeriod - Sets CPU CFS quota period value.
	CPUCfsQuotaPeriod *string
	// ImageGcHighThreshold - The percent of disk usage after which image garbage collection is always run.
	ImageGcHighThreshold *int
	// ImageGcLowThreshold - The percent of disk usage before which image garbage collection is never run.
	ImageGcLowThreshold *int
	// TopologyManagerPolicy - Topology Manager policy to use.
	TopologyManagerPolicy *string
	// AllowedUnsafeSysctls - Allowlist of unsafe sysctls or unsafe sysctl patterns (ending in `*`).
	AllowedUnsafeSysctls []string
	// FailSwapOn - If set to true it will make the Kubelet fail to start if swap is enabled on the node.
	FailSwapOn *bool
	// ContainerLogMaxSizeMB - The maximum size (e.g. 10Mi) of container log file before it is rotated.
	ContainerLogMaxSizeMB *int
	// ContainerLogMaxFiles - The maximum number of container log files that can be present for a container. The number must be ≥ 2.
	ContainerLogMaxFiles *int
	// PodMaxPids - The maximum number of processes per pod.
	PodMaxPids *int
}

// AgentPoolSpec contains agent pool specification details.
type AgentPoolSpec struct {
	// Name is the name of the ASO ManagedClustersAgentPool resource.
	Name string

	// Namespace is the namespace of the ASO ManagedClustersAgentPool resource.
	Namespace string

	// AzureName is the name of the agentpool resource in Azure.
	AzureName string

	// ResourceGroup is the name of the Azure resource group for the AKS Cluster.
	ResourceGroup string

	// Cluster is the name of the AKS cluster.
	Cluster string

	// Version defines the desired Kubernetes version.
	Version *string

	// SKU defines the Azure VM size for the agent pool VMs.
	SKU string

	// Replicas is the number of desired machines.
	Replicas int

	// OSDiskSizeGB is the OS disk size in GB for every machine in this agent pool.
	OSDiskSizeGB int32

	// VnetSubnetID is the Azure Resource ID for the subnet which should contain nodes.
	VnetSubnetID string

	// Mode represents mode of an agent pool. Possible values include: 'System', 'User'.
	Mode string

	//  Maximum number of nodes for auto-scaling
	MaxCount *int `json:"maxCount,omitempty"`

	// Minimum number of nodes for auto-scaling
	MinCount *int `json:"minCount,omitempty"`

	// Node labels - labels for all of the nodes present in node pool
	NodeLabels map[string]string `json:"nodeLabels,omitempty"`

	// NodeTaints specifies the taints for nodes present in this agent pool.
	NodeTaints []string `json:"nodeTaints,omitempty"`

	// EnableAutoScaling - Whether to enable auto-scaler
	EnableAutoScaling bool `json:"enableAutoScaling,omitempty"`

	// AvailabilityZones represents the Availability zones for nodes in the AgentPool.
	AvailabilityZones []string

	// MaxPods specifies the kubelet --max-pods configuration for the agent pool.
	MaxPods *int `json:"maxPods,omitempty"`

	// OsDiskType specifies the OS disk type for each node in the pool. Allowed values are 'Ephemeral' and 'Managed'.
	OsDiskType *string `json:"osDiskType,omitempty"`

	// EnableUltraSSD enables the storage type UltraSSD_LRS for the agent pool.
	EnableUltraSSD *bool `json:"enableUltraSSD,omitempty"`

	// OSType specifies the operating system for the node pool. Allowed values are 'Linux' and 'Windows'
	OSType *string `json:"osType,omitempty"`

	// EnableNodePublicIP controls whether or not nodes in the agent pool each have a public IP address.
	EnableNodePublicIP *bool `json:"enableNodePublicIP,omitempty"`

	// NodePublicIPPrefixID specifies the public IP prefix resource ID which VM nodes should use IPs from.
	NodePublicIPPrefixID string `json:"nodePublicIPPrefixID,omitempty"`

	// ScaleSetPriority specifies the ScaleSetPriority for the node pool. Allowed values are 'Spot' and 'Regular'
	ScaleSetPriority *string `json:"scaleSetPriority,omitempty"`

	// ScaleDownMode affects the cluster autoscaler behavior. Allowed values are 'Deallocate' and 'Delete'
	ScaleDownMode *string `json:"scaleDownMode,omitempty"`

	// SpotMaxPrice defines max price to pay for spot instance. Allowed values are any decimal value greater than zero or -1 which indicates the willingness to pay any on-demand price.
	SpotMaxPrice *resource.Quantity `json:"spotMaxPrice,omitempty"`

	// KubeletConfig specifies the kubelet configurations for nodes.
	KubeletConfig *KubeletConfig `json:"kubeletConfig,omitempty"`

	// KubeletDiskType specifies the kubelet disk type for each node in the pool. Allowed values are 'OS' and 'Temporary'
	KubeletDiskType *infrav1.KubeletDiskType `json:"kubeletDiskType,omitempty"`

	// AdditionalTags is an optional set of tags to add to Azure resources managed by the Azure provider, in addition to the ones added by default.
	AdditionalTags infrav1.Tags

	// LinuxOSConfig specifies the custom Linux OS settings and configurations
	LinuxOSConfig *infrav1.LinuxOSConfig

	// EnableFIPS indicates whether FIPS is enabled on the node pool
	EnableFIPS *bool

	// EnableEncryptionAtHost indicates whether host encryption is enabled on the node pool
	EnableEncryptionAtHost *bool
}

// ResourceRef implements azure.ASOResourceSpecGetter.
func (s *AgentPoolSpec) ResourceRef() *asocontainerservicev1.ManagedClustersAgentPool {
	return &asocontainerservicev1.ManagedClustersAgentPool{
		ObjectMeta: metav1.ObjectMeta{
			Name:      s.Name,
			Namespace: s.Namespace,
		},
	}
}

// Parameters returns the parameters for the agent pool.
func (s *AgentPoolSpec) Parameters(ctx context.Context, existing *asocontainerservicev1.ManagedClustersAgentPool) (params *asocontainerservicev1.ManagedClustersAgentPool, err error) {
	_, _, done := tele.StartSpanWithLogger(ctx, "agentpools.Service.Parameters")
	defer done()

	agentPool := existing
	if agentPool == nil {
		agentPool = &asocontainerservicev1.ManagedClustersAgentPool{}
	}

	spec := &agentPool.Spec
	spec.AzureName = s.AzureName
	spec.Owner = &genruntime.KnownResourceReference{
		Name: s.Cluster,
	}
	spec.AvailabilityZones = s.AvailabilityZones
	spec.Count = &s.Replicas
	spec.EnableAutoScaling = ptr.To(s.EnableAutoScaling)
	spec.EnableUltraSSD = s.EnableUltraSSD
	spec.KubeletDiskType = azure.AliasOrNil[asocontainerservicev1.KubeletDiskType]((*string)(s.KubeletDiskType))
	spec.MaxCount = s.MaxCount
	spec.MaxPods = s.MaxPods
	spec.MinCount = s.MinCount
	spec.Mode = ptr.To(asocontainerservicev1.AgentPoolMode(s.Mode))
	spec.NodeLabels = s.NodeLabels
	spec.NodeTaints = s.NodeTaints
	spec.OrchestratorVersion = s.Version
	spec.OsDiskSizeGB = ptr.To(asocontainerservicev1.ContainerServiceOSDisk(s.OSDiskSizeGB))
	spec.OsDiskType = azure.AliasOrNil[asocontainerservicev1.OSDiskType](s.OsDiskType)
	spec.OsType = azure.AliasOrNil[asocontainerservicev1.OSType](s.OSType)
	spec.ScaleSetPriority = azure.AliasOrNil[asocontainerservicev1.ScaleSetPriority](s.ScaleSetPriority)
	spec.ScaleDownMode = azure.AliasOrNil[asocontainerservicev1.ScaleDownMode](s.ScaleDownMode)
	spec.Type = ptr.To(asocontainerservicev1.AgentPoolType_VirtualMachineScaleSets)
	spec.EnableNodePublicIP = s.EnableNodePublicIP
	spec.Tags = s.AdditionalTags
	spec.EnableFIPS = s.EnableFIPS

	if s.KubeletConfig != nil {
		spec.KubeletConfig = &asocontainerservicev1.KubeletConfig{
			CpuManagerPolicy:      s.KubeletConfig.CPUManagerPolicy,
			CpuCfsQuota:           s.KubeletConfig.CPUCfsQuota,
			CpuCfsQuotaPeriod:     s.KubeletConfig.CPUCfsQuotaPeriod,
			ImageGcHighThreshold:  s.KubeletConfig.ImageGcHighThreshold,
			ImageGcLowThreshold:   s.KubeletConfig.ImageGcLowThreshold,
			TopologyManagerPolicy: s.KubeletConfig.TopologyManagerPolicy,
			FailSwapOn:            s.KubeletConfig.FailSwapOn,
			ContainerLogMaxSizeMB: s.KubeletConfig.ContainerLogMaxSizeMB,
			ContainerLogMaxFiles:  s.KubeletConfig.ContainerLogMaxFiles,
			PodMaxPids:            s.KubeletConfig.PodMaxPids,
			AllowedUnsafeSysctls:  s.KubeletConfig.AllowedUnsafeSysctls,
		}
	}

	if s.SKU != "" {
		spec.VmSize = &s.SKU
	}

	if s.SpotMaxPrice != nil {
		spec.SpotMaxPrice = ptr.To(s.SpotMaxPrice.AsApproximateFloat64())
	}

	if s.VnetSubnetID != "" {
		spec.VnetSubnetReference = &genruntime.ResourceReference{
			ARMID: s.VnetSubnetID,
		}
	}

	if s.NodePublicIPPrefixID != "" {
		spec.NodePublicIPPrefixReference = &genruntime.ResourceReference{
			ARMID: s.NodePublicIPPrefixID,
		}
	}

	if s.LinuxOSConfig != nil {
		spec.LinuxOSConfig = &asocontainerservicev1.LinuxOSConfig{
			SwapFileSizeMB:             s.LinuxOSConfig.SwapFileSizeMB,
			TransparentHugePageEnabled: (*string)(s.LinuxOSConfig.TransparentHugePageEnabled),
			TransparentHugePageDefrag:  (*string)(s.LinuxOSConfig.TransparentHugePageDefrag),
		}
		if s.LinuxOSConfig.Sysctls != nil {
			spec.LinuxOSConfig.Sysctls = &asocontainerservicev1.SysctlConfig{
				FsAioMaxNr:                     s.LinuxOSConfig.Sysctls.FsAioMaxNr,
				FsFileMax:                      s.LinuxOSConfig.Sysctls.FsFileMax,
				FsInotifyMaxUserWatches:        s.LinuxOSConfig.Sysctls.FsInotifyMaxUserWatches,
				FsNrOpen:                       s.LinuxOSConfig.Sysctls.FsNrOpen,
				KernelThreadsMax:               s.LinuxOSConfig.Sysctls.KernelThreadsMax,
				NetCoreNetdevMaxBacklog:        s.LinuxOSConfig.Sysctls.NetCoreNetdevMaxBacklog,
				NetCoreOptmemMax:               s.LinuxOSConfig.Sysctls.NetCoreOptmemMax,
				NetCoreRmemDefault:             s.LinuxOSConfig.Sysctls.NetCoreRmemDefault,
				NetCoreRmemMax:                 s.LinuxOSConfig.Sysctls.NetCoreRmemMax,
				NetCoreSomaxconn:               s.LinuxOSConfig.Sysctls.NetCoreSomaxconn,
				NetCoreWmemDefault:             s.LinuxOSConfig.Sysctls.NetCoreWmemDefault,
				NetCoreWmemMax:                 s.LinuxOSConfig.Sysctls.NetCoreWmemMax,
				NetIpv4IpLocalPortRange:        s.LinuxOSConfig.Sysctls.NetIpv4IPLocalPortRange,
				NetIpv4NeighDefaultGcThresh1:   s.LinuxOSConfig.Sysctls.NetIpv4NeighDefaultGcThresh1,
				NetIpv4NeighDefaultGcThresh2:   s.LinuxOSConfig.Sysctls.NetIpv4NeighDefaultGcThresh2,
				NetIpv4NeighDefaultGcThresh3:   s.LinuxOSConfig.Sysctls.NetIpv4NeighDefaultGcThresh3,
				NetIpv4TcpFinTimeout:           s.LinuxOSConfig.Sysctls.NetIpv4TCPFinTimeout,
				NetIpv4TcpKeepaliveProbes:      s.LinuxOSConfig.Sysctls.NetIpv4TCPKeepaliveProbes,
				NetIpv4TcpKeepaliveTime:        s.LinuxOSConfig.Sysctls.NetIpv4TCPKeepaliveTime,
				NetIpv4TcpMaxSynBacklog:        s.LinuxOSConfig.Sysctls.NetIpv4TCPMaxSynBacklog,
				NetIpv4TcpMaxTwBuckets:         s.LinuxOSConfig.Sysctls.NetIpv4TCPMaxTwBuckets,
				NetIpv4TcpTwReuse:              s.LinuxOSConfig.Sysctls.NetIpv4TCPTwReuse,
				NetIpv4TcpkeepaliveIntvl:       s.LinuxOSConfig.Sysctls.NetIpv4TCPkeepaliveIntvl,
				NetNetfilterNfConntrackBuckets: s.LinuxOSConfig.Sysctls.NetNetfilterNfConntrackBuckets,
				NetNetfilterNfConntrackMax:     s.LinuxOSConfig.Sysctls.NetNetfilterNfConntrackMax,
				VmMaxMapCount:                  s.LinuxOSConfig.Sysctls.VMMaxMapCount,
				VmSwappiness:                   s.LinuxOSConfig.Sysctls.VMSwappiness,
				VmVfsCachePressure:             s.LinuxOSConfig.Sysctls.VMVfsCachePressure,
			}
		}
	}

<<<<<<< HEAD
	// When autoscaling is set, the count of the nodes differ based on the autoscaler and should not depend on the
	// count present in MachinePool or AzureManagedMachinePool, hence we should not make an update API call based
	// on difference in count.
	if s.EnableAutoScaling && agentPool.Status.Count != nil {
		spec.Count = agentPool.Status.Count
=======
	agentPool := armcontainerservice.AgentPool{
		Properties: &armcontainerservice.ManagedClusterAgentPoolProfileProperties{
			AvailabilityZones:      availabilityZones,
			Count:                  &s.Replicas,
			EnableAutoScaling:      ptr.To(s.EnableAutoScaling),
			EnableUltraSSD:         s.EnableUltraSSD,
			KubeletConfig:          kubeletConfig,
			KubeletDiskType:        azure.AliasOrNil[armcontainerservice.KubeletDiskType]((*string)(s.KubeletDiskType)),
			MaxCount:               s.MaxCount,
			MaxPods:                s.MaxPods,
			MinCount:               s.MinCount,
			Mode:                   ptr.To(armcontainerservice.AgentPoolMode(s.Mode)),
			NodeLabels:             nodeLabels,
			NodeTaints:             nodeTaints,
			OrchestratorVersion:    s.Version,
			OSDiskSizeGB:           &s.OSDiskSizeGB,
			OSDiskType:             azure.AliasOrNil[armcontainerservice.OSDiskType](s.OsDiskType),
			OSType:                 azure.AliasOrNil[armcontainerservice.OSType](s.OSType),
			ScaleSetPriority:       azure.AliasOrNil[armcontainerservice.ScaleSetPriority](s.ScaleSetPriority),
			ScaleDownMode:          azure.AliasOrNil[armcontainerservice.ScaleDownMode](s.ScaleDownMode),
			SpotMaxPrice:           spotMaxPrice,
			Type:                   ptr.To(armcontainerservice.AgentPoolTypeVirtualMachineScaleSets),
			VMSize:                 sku,
			VnetSubnetID:           vnetSubnetID,
			EnableNodePublicIP:     s.EnableNodePublicIP,
			NodePublicIPPrefixID:   s.NodePublicIPPrefixID,
			Tags:                   tags,
			EnableFIPS:             s.EnableFIPS,
			EnableEncryptionAtHost: s.EnableEncryptionAtHost,
			LinuxOSConfig:          linuxOSConfig,
		},
>>>>>>> 9d2157f3
	}

	return agentPool, nil
}

// WasManaged implements azure.ASOResourceSpecGetter.
func (s *AgentPoolSpec) WasManaged(resource *asocontainerservicev1.ManagedClustersAgentPool) bool {
	// CAPZ has never supported BYO agent pools.
	return true
}<|MERGE_RESOLUTION|>--- conflicted
+++ resolved
@@ -200,6 +200,7 @@
 	spec.EnableNodePublicIP = s.EnableNodePublicIP
 	spec.Tags = s.AdditionalTags
 	spec.EnableFIPS = s.EnableFIPS
+	spec.EnableEncryptionAtHost = s.EnableEncryptionAtHost
 
 	if s.KubeletConfig != nil {
 		spec.KubeletConfig = &asocontainerservicev1.KubeletConfig{
@@ -277,45 +278,11 @@
 		}
 	}
 
-<<<<<<< HEAD
 	// When autoscaling is set, the count of the nodes differ based on the autoscaler and should not depend on the
 	// count present in MachinePool or AzureManagedMachinePool, hence we should not make an update API call based
 	// on difference in count.
 	if s.EnableAutoScaling && agentPool.Status.Count != nil {
 		spec.Count = agentPool.Status.Count
-=======
-	agentPool := armcontainerservice.AgentPool{
-		Properties: &armcontainerservice.ManagedClusterAgentPoolProfileProperties{
-			AvailabilityZones:      availabilityZones,
-			Count:                  &s.Replicas,
-			EnableAutoScaling:      ptr.To(s.EnableAutoScaling),
-			EnableUltraSSD:         s.EnableUltraSSD,
-			KubeletConfig:          kubeletConfig,
-			KubeletDiskType:        azure.AliasOrNil[armcontainerservice.KubeletDiskType]((*string)(s.KubeletDiskType)),
-			MaxCount:               s.MaxCount,
-			MaxPods:                s.MaxPods,
-			MinCount:               s.MinCount,
-			Mode:                   ptr.To(armcontainerservice.AgentPoolMode(s.Mode)),
-			NodeLabels:             nodeLabels,
-			NodeTaints:             nodeTaints,
-			OrchestratorVersion:    s.Version,
-			OSDiskSizeGB:           &s.OSDiskSizeGB,
-			OSDiskType:             azure.AliasOrNil[armcontainerservice.OSDiskType](s.OsDiskType),
-			OSType:                 azure.AliasOrNil[armcontainerservice.OSType](s.OSType),
-			ScaleSetPriority:       azure.AliasOrNil[armcontainerservice.ScaleSetPriority](s.ScaleSetPriority),
-			ScaleDownMode:          azure.AliasOrNil[armcontainerservice.ScaleDownMode](s.ScaleDownMode),
-			SpotMaxPrice:           spotMaxPrice,
-			Type:                   ptr.To(armcontainerservice.AgentPoolTypeVirtualMachineScaleSets),
-			VMSize:                 sku,
-			VnetSubnetID:           vnetSubnetID,
-			EnableNodePublicIP:     s.EnableNodePublicIP,
-			NodePublicIPPrefixID:   s.NodePublicIPPrefixID,
-			Tags:                   tags,
-			EnableFIPS:             s.EnableFIPS,
-			EnableEncryptionAtHost: s.EnableEncryptionAtHost,
-			LinuxOSConfig:          linuxOSConfig,
-		},
->>>>>>> 9d2157f3
 	}
 
 	return agentPool, nil
