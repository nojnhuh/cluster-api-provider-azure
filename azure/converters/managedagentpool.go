/*
Copyright 2022 The Kubernetes Authors.

Licensed under the Apache License, Version 2.0 (the "License");
you may not use this file except in compliance with the License.
You may obtain a copy of the License at

    http://www.apache.org/licenses/LICENSE-2.0

Unless required by applicable law or agreed to in writing, software
distributed under the License is distributed on an "AS IS" BASIS,
WITHOUT WARRANTIES OR CONDITIONS OF ANY KIND, either express or implied.
See the License for the specific language governing permissions and
limitations under the License.
*/

package converters

import (
	asocontainerservicev1 "github.com/Azure/azure-service-operator/v2/api/containerservice/v1api20230201"
	"k8s.io/utils/ptr"
)

// AgentPoolToManagedClusterAgentPoolProfile converts a AgentPoolSpec to an Azure SDK ManagedClusterAgentPoolProfile used in managedcluster reconcile.
<<<<<<< HEAD
func AgentPoolToManagedClusterAgentPoolProfile(pool *asocontainerservicev1.ManagedClustersAgentPool) asocontainerservicev1.ManagedClusterAgentPoolProfile {
	properties := pool.Spec
	agentPool := asocontainerservicev1.ManagedClusterAgentPoolProfile{
		Name:                        ptr.To(pool.AzureName()),
		VmSize:                      properties.VmSize,
		OsType:                      properties.OsType,
		OsDiskSizeGB:                properties.OsDiskSizeGB,
		Count:                       properties.Count,
		Type:                        properties.Type,
		OrchestratorVersion:         properties.OrchestratorVersion,
		VnetSubnetReference:         properties.VnetSubnetReference,
		Mode:                        properties.Mode,
		EnableAutoScaling:           properties.EnableAutoScaling,
		MaxCount:                    properties.MaxCount,
		MinCount:                    properties.MinCount,
		NodeTaints:                  properties.NodeTaints,
		AvailabilityZones:           properties.AvailabilityZones,
		MaxPods:                     properties.MaxPods,
		OsDiskType:                  properties.OsDiskType,
		NodeLabels:                  properties.NodeLabels,
		EnableUltraSSD:              properties.EnableUltraSSD,
		EnableNodePublicIP:          properties.EnableNodePublicIP,
		NodePublicIPPrefixReference: properties.NodePublicIPPrefixReference,
		ScaleSetPriority:            properties.ScaleSetPriority,
		ScaleDownMode:               properties.ScaleDownMode,
		SpotMaxPrice:                properties.SpotMaxPrice,
		Tags:                        properties.Tags,
		KubeletDiskType:             properties.KubeletDiskType,
		LinuxOSConfig:               properties.LinuxOSConfig,
		EnableFIPS:                  properties.EnableFIPS,
=======
func AgentPoolToManagedClusterAgentPoolProfile(pool armcontainerservice.AgentPool) armcontainerservice.ManagedClusterAgentPoolProfile {
	properties := pool.Properties
	agentPool := armcontainerservice.ManagedClusterAgentPoolProfile{
		Name:                   pool.Name, // Note: if converting from agentPoolSpec.Parameters(), this field will not be set
		VMSize:                 properties.VMSize,
		OSType:                 properties.OSType,
		OSDiskSizeGB:           properties.OSDiskSizeGB,
		Count:                  properties.Count,
		Type:                   properties.Type,
		OrchestratorVersion:    properties.OrchestratorVersion,
		VnetSubnetID:           properties.VnetSubnetID,
		Mode:                   properties.Mode,
		EnableAutoScaling:      properties.EnableAutoScaling,
		MaxCount:               properties.MaxCount,
		MinCount:               properties.MinCount,
		NodeTaints:             properties.NodeTaints,
		AvailabilityZones:      properties.AvailabilityZones,
		MaxPods:                properties.MaxPods,
		OSDiskType:             properties.OSDiskType,
		NodeLabels:             properties.NodeLabels,
		EnableUltraSSD:         properties.EnableUltraSSD,
		EnableNodePublicIP:     properties.EnableNodePublicIP,
		NodePublicIPPrefixID:   properties.NodePublicIPPrefixID,
		ScaleSetPriority:       properties.ScaleSetPriority,
		ScaleDownMode:          properties.ScaleDownMode,
		SpotMaxPrice:           properties.SpotMaxPrice,
		Tags:                   properties.Tags,
		KubeletDiskType:        properties.KubeletDiskType,
		LinuxOSConfig:          properties.LinuxOSConfig,
		EnableFIPS:             properties.EnableFIPS,
		EnableEncryptionAtHost: properties.EnableEncryptionAtHost,
>>>>>>> 9d2157f3
	}
	if properties.KubeletConfig != nil {
		agentPool.KubeletConfig = properties.KubeletConfig
	}
	return agentPool
}<|MERGE_RESOLUTION|>--- conflicted
+++ resolved
@@ -22,7 +22,6 @@
 )
 
 // AgentPoolToManagedClusterAgentPoolProfile converts a AgentPoolSpec to an Azure SDK ManagedClusterAgentPoolProfile used in managedcluster reconcile.
-<<<<<<< HEAD
 func AgentPoolToManagedClusterAgentPoolProfile(pool *asocontainerservicev1.ManagedClustersAgentPool) asocontainerservicev1.ManagedClusterAgentPoolProfile {
 	properties := pool.Spec
 	agentPool := asocontainerservicev1.ManagedClusterAgentPoolProfile{
@@ -53,39 +52,7 @@
 		KubeletDiskType:             properties.KubeletDiskType,
 		LinuxOSConfig:               properties.LinuxOSConfig,
 		EnableFIPS:                  properties.EnableFIPS,
-=======
-func AgentPoolToManagedClusterAgentPoolProfile(pool armcontainerservice.AgentPool) armcontainerservice.ManagedClusterAgentPoolProfile {
-	properties := pool.Properties
-	agentPool := armcontainerservice.ManagedClusterAgentPoolProfile{
-		Name:                   pool.Name, // Note: if converting from agentPoolSpec.Parameters(), this field will not be set
-		VMSize:                 properties.VMSize,
-		OSType:                 properties.OSType,
-		OSDiskSizeGB:           properties.OSDiskSizeGB,
-		Count:                  properties.Count,
-		Type:                   properties.Type,
-		OrchestratorVersion:    properties.OrchestratorVersion,
-		VnetSubnetID:           properties.VnetSubnetID,
-		Mode:                   properties.Mode,
-		EnableAutoScaling:      properties.EnableAutoScaling,
-		MaxCount:               properties.MaxCount,
-		MinCount:               properties.MinCount,
-		NodeTaints:             properties.NodeTaints,
-		AvailabilityZones:      properties.AvailabilityZones,
-		MaxPods:                properties.MaxPods,
-		OSDiskType:             properties.OSDiskType,
-		NodeLabels:             properties.NodeLabels,
-		EnableUltraSSD:         properties.EnableUltraSSD,
-		EnableNodePublicIP:     properties.EnableNodePublicIP,
-		NodePublicIPPrefixID:   properties.NodePublicIPPrefixID,
-		ScaleSetPriority:       properties.ScaleSetPriority,
-		ScaleDownMode:          properties.ScaleDownMode,
-		SpotMaxPrice:           properties.SpotMaxPrice,
-		Tags:                   properties.Tags,
-		KubeletDiskType:        properties.KubeletDiskType,
-		LinuxOSConfig:          properties.LinuxOSConfig,
-		EnableFIPS:             properties.EnableFIPS,
-		EnableEncryptionAtHost: properties.EnableEncryptionAtHost,
->>>>>>> 9d2157f3
+		EnableEncryptionAtHost:      properties.EnableEncryptionAtHost,
 	}
 	if properties.KubeletConfig != nil {
 		agentPool.KubeletConfig = properties.KubeletConfig
