--- conflicted
+++ resolved
@@ -455,13 +455,6 @@
 	return []*string{}
 }
 
-<<<<<<< HEAD
-=======
-// ManagedClusterAnnotations returns the annotations for the managed cluster.
-func (s *ManagedControlPlaneScope) ManagedClusterAnnotations() map[string]string {
-	return s.ControlPlane.Annotations
-}
-
 // AreLocalAccountsDisabled checks if local accounts are disabled for aad enabled managed clusters.
 func (s *ManagedControlPlaneScope) AreLocalAccountsDisabled() bool {
 	if s.IsAADEnabled() &&
@@ -480,7 +473,6 @@
 	return false
 }
 
->>>>>>> 7fc4734f
 // ManagedClusterSpec returns the managed cluster spec.
 func (s *ManagedControlPlaneScope) ManagedClusterSpec() azure.ASOResourceSpecGetter[*asocontainerservicev1.ManagedCluster] {
 	managedClusterSpec := managedclusters.ManagedClusterSpec{
