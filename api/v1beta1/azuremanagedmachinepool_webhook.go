/*
Copyright 2023 The Kubernetes Authors.

Licensed under the Apache License, Version 2.0 (the "License");
you may not use this file except in compliance with the License.
You may obtain a copy of the License at

    http://www.apache.org/licenses/LICENSE-2.0

Unless required by applicable law or agreed to in writing, software
distributed under the License is distributed on an "AS IS" BASIS,
WITHOUT WARRANTIES OR CONDITIONS OF ANY KIND, either express or implied.
See the License for the specific language governing permissions and
limitations under the License.
*/

package v1beta1

import (
	"context"
	"fmt"
	"regexp"
	"strconv"
	"strings"
	"unicode"

	"github.com/pkg/errors"
	apierrors "k8s.io/apimachinery/pkg/api/errors"
	"k8s.io/apimachinery/pkg/runtime"
	kerrors "k8s.io/apimachinery/pkg/util/errors"
	"k8s.io/apimachinery/pkg/util/validation/field"
	"k8s.io/utils/ptr"
	"sigs.k8s.io/cluster-api-provider-azure/feature"
	azureutil "sigs.k8s.io/cluster-api-provider-azure/util/azure"
	webhookutils "sigs.k8s.io/cluster-api-provider-azure/util/webhook"
	clusterv1 "sigs.k8s.io/cluster-api/api/v1beta1"
	clusterctlv1 "sigs.k8s.io/cluster-api/cmd/clusterctl/api/v1alpha3"
	capifeature "sigs.k8s.io/cluster-api/feature"
	ctrl "sigs.k8s.io/controller-runtime"
	"sigs.k8s.io/controller-runtime/pkg/client"
	"sigs.k8s.io/controller-runtime/pkg/webhook/admission"
)

var validNodePublicPrefixID = regexp.MustCompile(`(?i)^/?subscriptions/[0-9a-f]{8}-([0-9a-f]{4}-){3}[0-9a-f]{12}/resourcegroups/[^/]+/providers/microsoft\.network/publicipprefixes/[^/]+$`)

// SetupAzureManagedMachinePoolWebhookWithManager sets up and registers the webhook with the manager.
func SetupAzureManagedMachinePoolWebhookWithManager(mgr ctrl.Manager) error {
	mw := &azureManagedMachinePoolWebhook{Client: mgr.GetClient()}
	return ctrl.NewWebhookManagedBy(mgr).
		For(&AzureManagedMachinePool{}).
		WithDefaulter(mw).
		WithValidator(mw).
		Complete()
}

//+kubebuilder:webhook:path=/mutate-infrastructure-cluster-x-k8s-io-v1beta1-azuremanagedmachinepool,mutating=true,failurePolicy=fail,matchPolicy=Equivalent,groups=infrastructure.cluster.x-k8s.io,resources=azuremanagedmachinepools,verbs=create;update,versions=v1beta1,name=default.azuremanagedmachinepools.infrastructure.cluster.x-k8s.io,sideEffects=None,admissionReviewVersions=v1;v1beta1

// azureManagedMachinePoolWebhook implements a validating and defaulting webhook for AzureManagedMachinePool.
type azureManagedMachinePoolWebhook struct {
	Client client.Client
}

// Default implements webhook.Defaulter so a webhook will be registered for the type.
func (mw *azureManagedMachinePoolWebhook) Default(ctx context.Context, obj runtime.Object) error {
	m, ok := obj.(*AzureManagedMachinePool)
	if !ok {
		return apierrors.NewBadRequest("expected an AzureManagedMachinePool")
	}
	if m.Labels == nil {
		m.Labels = make(map[string]string)
	}
	m.Labels[LabelAgentPoolMode] = m.Spec.Mode

	if m.Spec.Name == nil || *m.Spec.Name == "" {
		m.Spec.Name = &m.Name
	}

	if m.Spec.OSType == nil {
		m.Spec.OSType = ptr.To(DefaultOSType)
	}

	return nil
}

//+kubebuilder:webhook:verbs=create;update;delete,path=/validate-infrastructure-cluster-x-k8s-io-v1beta1-azuremanagedmachinepool,mutating=false,failurePolicy=fail,matchPolicy=Equivalent,groups=infrastructure.cluster.x-k8s.io,resources=azuremanagedmachinepools,versions=v1beta1,name=validation.azuremanagedmachinepools.infrastructure.cluster.x-k8s.io,sideEffects=None,admissionReviewVersions=v1;v1beta1

// ValidateCreate implements webhook.Validator so a webhook will be registered for the type.
func (mw *azureManagedMachinePoolWebhook) ValidateCreate(ctx context.Context, obj runtime.Object) (admission.Warnings, error) {
	m, ok := obj.(*AzureManagedMachinePool)
	if !ok {
		return nil, apierrors.NewBadRequest("expected an AzureManagedMachinePool")
	}
	// NOTE: AzureManagedMachinePool relies upon MachinePools, which is behind a feature gate flag.
	// The webhook must prevent creating new objects in case the feature flag is disabled.
	if !feature.Gates.Enabled(capifeature.MachinePool) {
		return nil, field.Forbidden(
			field.NewPath("spec"),
			"can be set only if the Cluster API 'MachinePool' feature flag is enabled",
		)
	}
	validators := []func() error{
		m.validateMaxPods,
		m.validateOSType,
		m.validateName,
		m.validateNodeLabels,
		m.validateNodePublicIPPrefixID,
		m.validateEnableNodePublicIP,
		m.validateKubeletConfig,
		m.validateLinuxOSConfig,
		m.validateSubnetName,
	}

	var errs []error
	for _, validator := range validators {
		if err := validator(); err != nil {
			errs = append(errs, err)
		}
	}

	return nil, kerrors.NewAggregate(errs)
}

// ValidateUpdate implements webhook.Validator so a webhook will be registered for the type.
func (mw *azureManagedMachinePoolWebhook) ValidateUpdate(ctx context.Context, oldObj, newObj runtime.Object) (admission.Warnings, error) {
	old, ok := oldObj.(*AzureManagedMachinePool)
	if !ok {
		return nil, apierrors.NewBadRequest("expected an AzureManagedMachinePool")
	}
	m, ok := newObj.(*AzureManagedMachinePool)
	if !ok {
		return nil, apierrors.NewBadRequest("expected an AzureManagedMachinePool")
	}
	var allErrs field.ErrorList

	if err := webhookutils.ValidateImmutable(
		field.NewPath("Spec", "Name"),
		old.Spec.Name,
		m.Spec.Name); err != nil {
		allErrs = append(allErrs, err)
	}

	if err := m.validateNodeLabels(); err != nil {
		allErrs = append(allErrs,
			field.Invalid(
				field.NewPath("Spec", "NodeLabels"),
				m.Spec.NodeLabels,
				err.Error()))
	}

	if err := webhookutils.ValidateImmutable(
		field.NewPath("Spec", "OSType"),
		old.Spec.OSType,
		m.Spec.OSType); err != nil {
		allErrs = append(allErrs, err)
	}

	if err := webhookutils.ValidateImmutable(
		field.NewPath("Spec", "SKU"),
		old.Spec.SKU,
		m.Spec.SKU); err != nil {
		allErrs = append(allErrs, err)
	}

	if err := webhookutils.ValidateImmutable(
		field.NewPath("Spec", "OSDiskSizeGB"),
		old.Spec.OSDiskSizeGB,
		m.Spec.OSDiskSizeGB); err != nil {
		allErrs = append(allErrs, err)
	}

	if err := webhookutils.ValidateImmutable(
		field.NewPath("Spec", "SubnetName"),
		old.Spec.SubnetName,
		m.Spec.SubnetName); err != nil && old.Spec.SubnetName != nil {
		allErrs = append(allErrs, err)
	}

	if err := webhookutils.ValidateImmutable(
		field.NewPath("Spec", "EnableFIPS"),
		old.Spec.EnableFIPS,
		m.Spec.EnableFIPS); err != nil && old.Spec.EnableFIPS != nil {
		allErrs = append(allErrs, err)
	}

<<<<<<< HEAD
=======
	if err := webhookutils.ValidateImmutable(
		field.NewPath("Spec", "EnableEncryptionAtHost"),
		old.Spec.EnableEncryptionAtHost,
		m.Spec.EnableEncryptionAtHost); err != nil && old.Spec.EnableEncryptionAtHost != nil {
		allErrs = append(allErrs, err)
	}

	// custom headers are immutable
	oldCustomHeaders := maps.FilterByKeyPrefix(old.ObjectMeta.Annotations, CustomHeaderPrefix)
	newCustomHeaders := maps.FilterByKeyPrefix(m.ObjectMeta.Annotations, CustomHeaderPrefix)
	if !reflect.DeepEqual(oldCustomHeaders, newCustomHeaders) {
		allErrs = append(allErrs,
			field.Invalid(
				field.NewPath("metadata", "annotations"),
				m.ObjectMeta.Annotations,
				fmt.Sprintf("annotations with '%s' prefix are immutable", CustomHeaderPrefix)))
	}

>>>>>>> 9d2157f3
	if !webhookutils.EnsureStringSlicesAreEquivalent(m.Spec.AvailabilityZones, old.Spec.AvailabilityZones) {
		allErrs = append(allErrs,
			field.Invalid(
				field.NewPath("Spec", "AvailabilityZones"),
				m.Spec.AvailabilityZones,
				"field is immutable"))
	}

	if m.Spec.Mode != string(NodePoolModeSystem) && old.Spec.Mode == string(NodePoolModeSystem) {
		// validate for last system node pool
		if err := m.validateLastSystemNodePool(mw.Client); err != nil {
			allErrs = append(allErrs, field.Forbidden(
				field.NewPath("Spec", "Mode"),
				"Cannot change node pool mode to User, you must have at least one System node pool in your cluster"))
		}
	}

	if err := webhookutils.ValidateImmutable(
		field.NewPath("Spec", "MaxPods"),
		old.Spec.MaxPods,
		m.Spec.MaxPods); err != nil {
		allErrs = append(allErrs, err)
	}

	if err := webhookutils.ValidateImmutable(
		field.NewPath("Spec", "OsDiskType"),
		old.Spec.OsDiskType,
		m.Spec.OsDiskType); err != nil {
		allErrs = append(allErrs, err)
	}

	if err := webhookutils.ValidateImmutable(
		field.NewPath("Spec", "ScaleSetPriority"),
		old.Spec.ScaleSetPriority,
		m.Spec.ScaleSetPriority); err != nil {
		allErrs = append(allErrs, err)
	}

	if err := webhookutils.ValidateImmutable(
		field.NewPath("Spec", "EnableUltraSSD"),
		old.Spec.EnableUltraSSD,
		m.Spec.EnableUltraSSD); err != nil {
		allErrs = append(allErrs, err)
	}
	if err := webhookutils.ValidateImmutable(
		field.NewPath("Spec", "EnableNodePublicIP"),
		old.Spec.EnableNodePublicIP,
		m.Spec.EnableNodePublicIP); err != nil {
		allErrs = append(allErrs, err)
	}
	if err := webhookutils.ValidateImmutable(
		field.NewPath("Spec", "NodePublicIPPrefixID"),
		old.Spec.NodePublicIPPrefixID,
		m.Spec.NodePublicIPPrefixID); err != nil {
		allErrs = append(allErrs, err)
	}

	if err := webhookutils.ValidateImmutable(
		field.NewPath("Spec", "KubeletConfig"),
		old.Spec.KubeletConfig,
		m.Spec.KubeletConfig); err != nil {
		allErrs = append(allErrs, err)
	}

	if err := webhookutils.ValidateImmutable(
		field.NewPath("Spec", "KubeletDiskType"),
		old.Spec.KubeletDiskType,
		m.Spec.KubeletDiskType); err != nil {
		allErrs = append(allErrs, err)
	}

	if err := webhookutils.ValidateImmutable(
		field.NewPath("Spec", "LinuxOSConfig"),
		old.Spec.LinuxOSConfig,
		m.Spec.LinuxOSConfig); err != nil {
		allErrs = append(allErrs, err)
	}

	if len(allErrs) != 0 {
		return nil, apierrors.NewInvalid(GroupVersion.WithKind("AzureManagedMachinePool").GroupKind(), m.Name, allErrs)
	}

	return nil, nil
}

// ValidateDelete implements webhook.Validator so a webhook will be registered for the type.
func (mw *azureManagedMachinePoolWebhook) ValidateDelete(ctx context.Context, obj runtime.Object) (admission.Warnings, error) {
	m, ok := obj.(*AzureManagedMachinePool)
	if !ok {
		return nil, apierrors.NewBadRequest("expected an AzureManagedMachinePool")
	}
	if m.Spec.Mode != string(NodePoolModeSystem) {
		return nil, nil
	}

	return nil, errors.Wrapf(m.validateLastSystemNodePool(mw.Client), "if the delete is triggered via owner MachinePool please refer to trouble shooting section in https://capz.sigs.k8s.io/topics/managedcluster.html")
}

// validateLastSystemNodePool is used to check if the existing system node pool is the last system node pool.
// If it is a last system node pool it cannot be deleted or mutated to user node pool as AKS expects min 1 system node pool.
func (m *AzureManagedMachinePool) validateLastSystemNodePool(cli client.Client) error {
	ctx := context.Background()

	// Fetch the Cluster.
	clusterName, ok := m.Labels[clusterv1.ClusterNameLabel]
	if !ok {
		return nil
	}

	ownerCluster := &clusterv1.Cluster{}
	key := client.ObjectKey{
		Namespace: m.Namespace,
		Name:      clusterName,
	}

	if err := cli.Get(ctx, key, ownerCluster); err != nil {
		return err
	}

	if !ownerCluster.DeletionTimestamp.IsZero() {
		return nil
	}

	// checking if the Cluster is going to be deleted for clusterctl move operation
	if _, found := ownerCluster.Annotations[clusterctlv1.DeleteForMoveAnnotation]; found {
		return nil
	}

	opt1 := client.InNamespace(m.Namespace)
	opt2 := client.MatchingLabels(map[string]string{
		clusterv1.ClusterNameLabel: clusterName,
		LabelAgentPoolMode:         string(NodePoolModeSystem),
	})

	ammpList := &AzureManagedMachinePoolList{}
	if err := cli.List(ctx, ammpList, opt1, opt2); err != nil {
		return err
	}

	if len(ammpList.Items) <= 1 {
		return errors.New("AKS Cluster must have at least one system pool")
	}
	return nil
}

func (m *AzureManagedMachinePool) validateMaxPods() error {
	if m.Spec.MaxPods != nil {
		if ptr.Deref(m.Spec.MaxPods, 0) < 10 || ptr.Deref(m.Spec.MaxPods, 0) > 250 {
			return field.Invalid(
				field.NewPath("Spec", "MaxPods"),
				m.Spec.MaxPods,
				"MaxPods must be between 10 and 250")
		}
	}

	return nil
}

func (m *AzureManagedMachinePool) validateOSType() error {
	if m.Spec.Mode == string(NodePoolModeSystem) {
		if m.Spec.OSType != nil && *m.Spec.OSType != LinuxOS {
			return field.Forbidden(
				field.NewPath("Spec", "OSType"),
				"System node pooll must have OSType 'Linux'")
		}
	}

	return nil
}

func (m *AzureManagedMachinePool) validateName() error {
	var name *string
	var fieldNameMessage string
	if m.Spec.Name == nil || *m.Spec.Name == "" {
		name = &m.Name
		fieldNameMessage = "when spec.name is empty, metadata.name"
	} else {
		name = m.Spec.Name
		fieldNameMessage = "spec.name"
	}

	if err := validateNameLength(m.Spec.OSType, name, fieldNameMessage); err != nil {
		return err
	}
	return validateNamePattern(name, fieldNameMessage)
}

func validateNameLength(osType *string, name *string, fieldNameMessage string) error {
	if osType != nil && *osType == WindowsOS &&
		name != nil && len(*name) > 6 {
		return field.Invalid(
			field.NewPath("Spec", "Name"),
			name,
			fmt.Sprintf("For OSType Windows, %s can not be longer than 6 characters.", fieldNameMessage))
	} else if (osType == nil || *osType == LinuxOS) &&
		(name != nil && len(*name) > 12) {
		return field.Invalid(
			field.NewPath("Spec", "Name"),
			osType,
			fmt.Sprintf("For OSType Linux, %s can not be longer than 12 characters.", fieldNameMessage))
	}
	return nil
}

func validateNamePattern(name *string, fieldNameMessage string) error {
	if name == nil || *name == "" {
		return nil
	}

	if !unicode.IsLower(rune((*name)[0])) {
		return field.Invalid(
			field.NewPath("Spec", "Name"),
			name,
			fmt.Sprintf("%s must begin with a lowercase letter.", fieldNameMessage))
	}

	for _, char := range *name {
		if !(unicode.IsLower(char) || unicode.IsNumber(char)) {
			return field.Invalid(
				field.NewPath("Spec", "Name"),
				name,
				fmt.Sprintf("%s may only contain lowercase alphanumeric characters.", fieldNameMessage))
		}
	}
	return nil
}

func (m *AzureManagedMachinePool) validateNodeLabels() error {
	for key := range m.Spec.NodeLabels {
		if azureutil.IsAzureSystemNodeLabelKey(key) {
			return field.Invalid(
				field.NewPath("Spec", "NodeLabels"),
				key,
				fmt.Sprintf("Node pool label key must not start with %s", azureutil.AzureSystemNodeLabelPrefix))
		}
	}

	return nil
}

func (m *AzureManagedMachinePool) validateNodePublicIPPrefixID() error {
	if m.Spec.NodePublicIPPrefixID != nil && !validNodePublicPrefixID.MatchString(*m.Spec.NodePublicIPPrefixID) {
		return field.Invalid(
			field.NewPath("Spec", "NodePublicIPPrefixID"),
			m.Spec.NodePublicIPPrefixID,
			fmt.Sprintf("resource ID must match %q", validNodePublicPrefixID.String()))
	}
	return nil
}

func (m *AzureManagedMachinePool) validateEnableNodePublicIP() error {
	if (m.Spec.EnableNodePublicIP == nil || !*m.Spec.EnableNodePublicIP) &&
		m.Spec.NodePublicIPPrefixID != nil {
		return field.Invalid(
			field.NewPath("Spec", "EnableNodePublicIP"),
			m.Spec.EnableNodePublicIP,
			"must be set to true when NodePublicIPPrefixID is set")
	}
	return nil
}

func (m *AzureManagedMachinePool) validateSubnetName() error {
	if m.Spec.SubnetName != nil {
		subnetRegex := "^[a-zA-Z0-9][a-zA-Z0-9-]{0,78}[a-zA-Z0-9]$"
		regex := regexp.MustCompile(subnetRegex)
		if success := regex.MatchString(ptr.Deref(m.Spec.SubnetName, "")); !success {
			return field.Invalid(field.NewPath("Spec", "SubnetName"), m.Spec.SubnetName,
				fmt.Sprintf("name of subnet doesn't match regex %s", subnetRegex))
		}
	}
	return nil
}

// validateKubeletConfig enforces the AKS API configuration for KubeletConfig.
// See:  https://learn.microsoft.com/en-us/azure/aks/custom-node-configuration.
func (m *AzureManagedMachinePool) validateKubeletConfig() error {
	var allowedUnsafeSysctlsPatterns = []string{
		`^kernel\.shm.+$`,
		`^kernel\.msg.+$`,
		`^kernel\.sem$`,
		`^fs\.mqueue\..+$`,
		`^net\..+$`,
	}
	if m.Spec.KubeletConfig != nil {
		if m.Spec.KubeletConfig.CPUCfsQuotaPeriod != nil {
			if !strings.HasSuffix(ptr.Deref(m.Spec.KubeletConfig.CPUCfsQuotaPeriod, ""), "ms") {
				return field.Invalid(
					field.NewPath("Spec", "KubeletConfig", "CPUCfsQuotaPeriod"),
					m.Spec.KubeletConfig.CPUCfsQuotaPeriod,
					"must be a string value in milliseconds with a 'ms' suffix, e.g., '100ms'")
			}
		}
		if m.Spec.KubeletConfig.ImageGcHighThreshold != nil && m.Spec.KubeletConfig.ImageGcLowThreshold != nil {
			if ptr.Deref(m.Spec.KubeletConfig.ImageGcLowThreshold, 0) > ptr.Deref(m.Spec.KubeletConfig.ImageGcHighThreshold, 0) {
				return field.Invalid(
					field.NewPath("Spec", "KubeletConfig", "ImageGcLowThreshold"),
					m.Spec.KubeletConfig.ImageGcLowThreshold,
					fmt.Sprintf("must not be greater than ImageGcHighThreshold, ImageGcLowThreshold=%d, ImageGcHighThreshold=%d",
						ptr.Deref(m.Spec.KubeletConfig.ImageGcLowThreshold, 0), ptr.Deref(m.Spec.KubeletConfig.ImageGcHighThreshold, 0)))
			}
		}
		for _, val := range m.Spec.KubeletConfig.AllowedUnsafeSysctls {
			var hasMatch bool
			for _, p := range allowedUnsafeSysctlsPatterns {
				if m, _ := regexp.MatchString(p, val); m {
					hasMatch = true
					break
				}
			}
			if !hasMatch {
				return field.Invalid(
					field.NewPath("Spec", "KubeletConfig", "AllowedUnsafeSysctls"),
					m.Spec.KubeletConfig.AllowedUnsafeSysctls,
					fmt.Sprintf("%s is not a supported AllowedUnsafeSysctls configuration", val))
			}
		}
	}
	return nil
}

// validateLinuxOSConfig enforces AKS API configuration for Linux OS custom configuration
// See: https://learn.microsoft.com/en-us/azure/aks/custom-node-configuration#linux-os-custom-configuration for detailed information.
func (m *AzureManagedMachinePool) validateLinuxOSConfig() error {
	var errs []error
	if m.Spec.LinuxOSConfig == nil {
		return nil
	}

	if m.Spec.LinuxOSConfig.SwapFileSizeMB != nil {
		if m.Spec.KubeletConfig == nil || ptr.Deref(m.Spec.KubeletConfig.FailSwapOn, true) {
			errs = append(errs, field.Invalid(
				field.NewPath("Spec", "LinuxOSConfig", "SwapFileSizeMB"),
				m.Spec.LinuxOSConfig.SwapFileSizeMB,
				"KubeletConfig.FailSwapOn must be set to false to enable swap file on nodes"))
		}
	}

	if m.Spec.LinuxOSConfig.Sysctls != nil && m.Spec.LinuxOSConfig.Sysctls.NetIpv4IPLocalPortRange != nil {
		// match numbers separated by a space
		portRangeRegex := `^[0-9]+ [0-9]+$`
		portRange := *m.Spec.LinuxOSConfig.Sysctls.NetIpv4IPLocalPortRange

		match, matchErr := regexp.MatchString(portRangeRegex, portRange)
		if matchErr != nil {
			errs = append(errs, matchErr)
		}
		if !match {
			errs = append(errs, field.Invalid(
				field.NewPath("Spec", "LinuxOSConfig", "Sysctls", "NetIpv4IpLocalPortRange"),
				m.Spec.LinuxOSConfig.Sysctls.NetIpv4IPLocalPortRange,
				"LinuxOSConfig.Sysctls.NetIpv4IpLocalPortRange must be of the format \"<int> <int>\""))
		} else {
			ports := strings.Split(portRange, " ")
			firstPort, _ := strconv.Atoi(ports[0])
			lastPort, _ := strconv.Atoi(ports[1])

			if firstPort < 1024 || firstPort > 60999 {
				errs = append(errs, field.Invalid(
					field.NewPath("Spec", "LinuxOSConfig", "Sysctls", "NetIpv4IpLocalPortRange", "First"),
					m.Spec.LinuxOSConfig.Sysctls.NetIpv4IPLocalPortRange,
					fmt.Sprintf("first port of NetIpv4IpLocalPortRange=%d must be in between [1024 - 60999]", firstPort)))
			}

			if lastPort < 32768 || lastPort > 65000 {
				errs = append(errs, field.Invalid(
					field.NewPath("Spec", "LinuxOSConfig", "Sysctls", "NetIpv4IpLocalPortRange", "Last"),
					m.Spec.LinuxOSConfig.Sysctls.NetIpv4IPLocalPortRange,
					fmt.Sprintf("last port of NetIpv4IpLocalPortRange=%d must be in between [32768 -65000]", lastPort)))
			}

			if firstPort > lastPort {
				errs = append(errs, field.Invalid(
					field.NewPath("Spec", "LinuxOSConfig", "Sysctls", "NetIpv4IpLocalPortRange", "First"),
					m.Spec.LinuxOSConfig.Sysctls.NetIpv4IPLocalPortRange,
					fmt.Sprintf("first port of NetIpv4IpLocalPortRange=%d cannot be greater than last port of NetIpv4IpLocalPortRange=%d", firstPort, lastPort)))
			}
		}
	}
	return kerrors.NewAggregate(errs)
}<|MERGE_RESOLUTION|>--- conflicted
+++ resolved
@@ -182,8 +182,6 @@
 		allErrs = append(allErrs, err)
 	}
 
-<<<<<<< HEAD
-=======
 	if err := webhookutils.ValidateImmutable(
 		field.NewPath("Spec", "EnableEncryptionAtHost"),
 		old.Spec.EnableEncryptionAtHost,
@@ -191,18 +189,6 @@
 		allErrs = append(allErrs, err)
 	}
 
-	// custom headers are immutable
-	oldCustomHeaders := maps.FilterByKeyPrefix(old.ObjectMeta.Annotations, CustomHeaderPrefix)
-	newCustomHeaders := maps.FilterByKeyPrefix(m.ObjectMeta.Annotations, CustomHeaderPrefix)
-	if !reflect.DeepEqual(oldCustomHeaders, newCustomHeaders) {
-		allErrs = append(allErrs,
-			field.Invalid(
-				field.NewPath("metadata", "annotations"),
-				m.ObjectMeta.Annotations,
-				fmt.Sprintf("annotations with '%s' prefix are immutable", CustomHeaderPrefix)))
-	}
-
->>>>>>> 9d2157f3
 	if !webhookutils.EnsureStringSlicesAreEquivalent(m.Spec.AvailabilityZones, old.Spec.AvailabilityZones) {
 		allErrs = append(allErrs,
 			field.Invalid(
