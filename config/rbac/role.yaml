--- conflicted
+++ resolved
@@ -307,12 +307,9 @@
   resources:
   - bastionhosts
   - natgateways
-<<<<<<< HEAD
+  - privateendpoints
   - virtualnetworks
   - virtualnetworkssubnets
-=======
-  - privateendpoints
->>>>>>> 7d7e8834
   verbs:
   - create
   - delete
@@ -326,12 +323,9 @@
   resources:
   - bastionhosts/status
   - natgateways/status
-<<<<<<< HEAD
+  - privateendpoints/status
   - virtualnetworks/status
   - virtualnetworkssubnets/status
-=======
-  - privateendpoints/status
->>>>>>> 7d7e8834
   verbs:
   - get
   - list
@@ -339,12 +333,9 @@
 - apiGroups:
   - network.azure.com
   resources:
-<<<<<<< HEAD
+  - privateendpoints
   - virtualnetworks
   - virtualnetworkssubnets
-=======
-  - privateendpoints
->>>>>>> 7d7e8834
   verbs:
   - create
   - delete
@@ -356,12 +347,9 @@
 - apiGroups:
   - network.azure.com
   resources:
-<<<<<<< HEAD
+  - privateendpoints/status
   - virtualnetworks/status
   - virtualnetworkssubnets/status
-=======
-  - privateendpoints/status
->>>>>>> 7d7e8834
   verbs:
   - get
   - list
